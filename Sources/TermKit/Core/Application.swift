//
//  Application.swift - Application initialization and main loop.,
//  MiniGui
//
//  Created by Miguel de Icaza on 3/6/19.
//  Copyright © 2019 Miguel de Icaza. All rights reserved.
//

import Foundation
import Darwin.ncurses
import os

var fd: Int32 = -1
@available(OSX 11.0, *)
var logger: Logger = Logger(subsystem: "termkit", category: "TermKit")

public func log (_ s: String)
{
    if #available(macOS 11.0, *) {
        logger.log("log: \(s, privacy: .public)")
        return
    }
    if fd == -1 {
        fd = open ("/tmp/log", O_CREAT | O_RDWR, S_IRWXU)
    }
    let data = (s + "\n").data(using: String.Encoding.utf8)!
    let _ = data.withUnsafeBytes { (dataBytes: UnsafeRawBufferPointer) -> Int in
        return write(fd, dataBytes.baseAddress, data.count)
    }
}

class SizeError: Error {
}

enum ApplicationError: Error {
    case internalState(msg:String)
}

/**
 * The `Application` class is responsible for running your application.
 *
 * The `Application` class has at least one `TopLevel` view that is displayed (and
 * is the one pointed to by `top`) and will send events to this instance.   You
 * should add your views to this top instance.   A minimal initialization sequence
 * looks like this:
 *
 * ```
 * Application.prepare ()
 * let win = Window()
 * win.fill ()
 * Application.top.addSubview (win)
 * Application.run()
 * ```
 *
 * The call to the `prepare` method initializes the default console driver, which will
 * be set depending on your platform and heuristics (currently it is limited to the
 * curses version).
 *
 * Then you need to add one or more views to your application, in the example above,
 * a new `Window` is created, we flag it to take over all the available space by calling
 * the `fill` method, and then we add this to the `top` element.   Once this happens,
 * we call `Application.run` which is a method that will never return.
 *
 * # TopLevels
 * At any given point there is only a single `Toplevel` instance active, this means that
 * all mouse and keyboard events are routed here.   There might be multiple visible `Toplevel`
 * at any given point, for example the main application is a `Toplevel`, and a popup dialog
 * box is another form of a toplevel.   When the popup is executing, all keyboard and mouse
 * input are routed to the dialog box, but the main Toplevel will still be updated visually
 * and might also be updated continously.
 *
 * To execute a new nested toplevel, one that either obscures a portion of the screen, or the
 * whole screen, you call the `present` method with the new instance.   To pop the toplevel from
 * the stack, you call the `Application.requestStop` method which will queue the toplevel for
 * termination and will make the previous toplevel the active one.
 *
 * # Main Loop Execution
 * Calling the `present` method in `Application` will start the mainloop, which is implemented using
 * the Dispatch framework.   This means that this method will never return, but also that all
 * the operations that you have come to expect from using the Dispatch API (from Grand Central Dispatch)
 * will work as expected.
 *
 * The TermKit framework is not multi-thread safe, so any operations that you execute on the background
 * should queue operations that access properties, or call methods in any of the TermKit methods
 * using the global queue, so that the operation is executed in the context of the TermKit queue.
 *
 */
public class Application {
    /// Points to the global application
    static var _top: Toplevel? = nil
    static var _current: Toplevel? = nil
    static var toplevels: [Toplevel] = []
    static var debugDrawBounds: Bool = false
    static var initialized: Bool = false
    
    /// The Toplevel object used for the application on startup.
    public static var top: Toplevel {
        get {
            guard let x = _top else {
                print ("You must call Application.prepare()")
                abort()
            }
            return x
        }
    }
    
    /// The current toplevel object.   This is updated when Application.Run enters and leaves and points to the current toplevel.
    public static var current: Toplevel? {
        get {
            return _current
        }
    }

    /// The current Console Driver in use.
    static var driver: ConsoleDriver = CursesDriver()
    
    /**
     * Prepares the application, must be called before anything else.
     */
    public static func prepare ()
    {
        if initialized {
            return
        }
        let _ = driver
        toplevels = []
        _current = nil
        _top = Toplevel()
        wantContinuousButtonPressedView = nil
        lastMouseOwnerView = nil
        initialized = true
        rootMouseHandlers = [:]
        lastMouseToken = 0
        let _ = driver
        log ("Columns/rows: \(driver.cols) \(driver.rows)")
    }
    
    /**
     * Triggers a refresh of the whole display
     */
    static public func refresh ()
    {
        updateDisplay(compose ())
        
        // updatescreen, unlike refresh, calls the curses call that repaints the whole region
        driver.updateScreen()
    }
    
    static func processKeyEvent (event: KeyEvent)
    {
        defer {
            if Application.initialized {
                postProcessEvent()
            }
        }
        log ("processKeyEvent: \(event)")
        let toplevelCopy = toplevels.reversed()
        for top in toplevelCopy {
            if top.processHotKey(event: event) {
                return
            }
            if top.modal {
                break
            }
        }
        
        for top in toplevelCopy {
            if top.processKey(event: event) {
                return
            }
            if top.modal {
                break
            }
        }
        
        for top in toplevelCopy {
            if top.processColdKey(event: event) {
                return
            }
            if top.modal {
                break
            }
        }
    }
    
    static func findDeepestView (start: View, pos: Point) -> (view: View, localPoint: Point)?
    {
        let startFrame = start.frame
        
        if !startFrame.contains(pos){
            return nil
        }

        let count = start.subviews.count
        if count > 0 {
            let location = pos - startFrame.origin

            for i in (0..<(count)).reversed() {
                let v = start.subviews[i]
                if v.frame.contains(location) {
                    let deep = findDeepestView(start: v, pos: location)
                    if deep == nil {
                        return (view: v, Point.zero)
                    }
                    return deep
                }
            }
        }

        return (view: start, localPoint: pos-startFrame.origin)
    }
    
    // Tracks the view that has grabbed the mouse
    static var mouseGrabView: View? = nil
    
    /// Grabs the mouse, forcing all mouse events to be routed to the specified view until `ungrabMouse` is called.
    /// - Parameter from: View that will receive all mouse events until UngrabMouse is invoked.
    public static func grabMouse (from view: View)
    {
        mouseGrabView = view
        driver.uncookMouse ()
    }

    /// Ungrabs the mouse, allowing mouse events that were previously captured by one view to flow to other views
    public static func ungrabMouse ()
    {
        mouseGrabView = nil
        driver.cookMouse ()
    }
    
    static var wantContinuousButtonPressedView: View? = nil
    static var lastMouseOwnerView: View? = nil

    static var rootMouseHandlers: [Int:(MouseEvent)->()] = [:]
    static var lastMouseToken = 0
    
    /**
     * A token representing a registered root mouse handler
     */
    public struct MouseHandlerToken {
        var token: Int
    }
    
    /**
     * Registers a global mouse event handler to be invoked for every mouse event, this
     * is called before any event processing takes place for the currently focused view.
     */
    public static func addRootMouseHandler (_ handler: @escaping (MouseEvent)->()) -> MouseHandlerToken
    {
        let ret = lastMouseToken
        rootMouseHandlers [lastMouseToken] = handler
        lastMouseToken += 1
        return MouseHandlerToken (token: ret)
    }
    
    /**
     * Removes a previously registered mouse event handler
     */
    public static func removeRootMouseHandler (_ token: MouseHandlerToken)
    {
        rootMouseHandlers.removeValue(forKey: token.token)
    }
    
    static func outsideFrame (_ p: Point, _ r: Rect) -> Bool {
        return p.x < 0 || p.x > r.width-1 || p.y < 0 || p.y > r.height - 1
    }
    
    static func processMouseEvent (mouseEvent: MouseEvent)
    {
        //log ("Event: \(mouseEvent)")
        for h in rootMouseHandlers.values {
            h (mouseEvent)
        }
        guard let c = _current else {
            return
        }

        defer { postProcessEvent() }
        
        if let grab = mouseGrabView {
            let newxy = grab.screenToView(loc: mouseEvent.pos)
            let nme = MouseEvent(pos: newxy, absPos: mouseEvent.absPos, flags: mouseEvent.flags, view: grab)
            if outsideFrame(nme.pos, grab.frame) {
                let _ = lastMouseOwnerView?.mouseLeave(event: mouseEvent)
            }
            let _ = grab.mouseEvent(event: nme)
            return
        }
        
        if let deepest = findDeepestView(start: c, pos: mouseEvent.pos) {
            if deepest.view.wantContinuousButtonPressed {
                wantContinuousButtonPressedView = deepest.view
            } else {
                wantContinuousButtonPressedView = nil
            }
            let nme = MouseEvent(pos: deepest.localPoint, absPos: mouseEvent.absPos, flags: mouseEvent.flags, view: deepest.view)
            if lastMouseOwnerView == nil {
                lastMouseOwnerView = deepest.view
                let _ = deepest.view.mouseEnter(event: nme)
            } else if lastMouseOwnerView != deepest.view {
                let _ = lastMouseOwnerView?.mouseLeave(event: nme)
                let _ = deepest.view.mouseEnter(event: nme)
                lastMouseOwnerView = deepest.view
            }
            if !deepest.view.wantMousePositionReports && (mouseEvent.flags == MouseFlags.mousePosition) {
                return
            }
            wantContinuousButtonPressedView = deepest.view.wantContinuousButtonPressed ? deepest.view : nil
            
            // Should we bubble up the event if it not handled?
            let _ = deepest.view.mouseEvent (event: nme)
        } else {
            wantContinuousButtonPressedView = nil
        }
        
    }
    
    static func compose () -> [Cell]
    {
        let screenSize = Size (width: Application.driver.cols, height: Application.driver.rows)
        var screen = Toplevel.allocateLayer (attr: Colors.base.normal, size: screenSize)
        for x in 0..<screen.count {
            screen [x].ch = "x"
        }
        let screenFrame = Rect (origin: Point (x: 0, y: 0), size: screenSize)
        for view in toplevels {
            let vframe = view.frame
            
            let intersection = screenFrame.intersection (vframe)
            if intersection == Rect.zero {
                continue
            }
            
            // the source location to copy from (clamped)
            let sourceStart = Point (x: vframe.minX < 0 ? -vframe.minX : 0, y: vframe.minY < 0 ? -vframe.minY : 0)
            for row in 0..<intersection.height {
                let y = intersection.minY + row
                
                // the offset into the array
                let targetOffset = y * screenSize.width + intersection.minX
                let sourceOffset = (sourceStart.y + row) * vframe.width + sourceStart.x
                screen.replaceSubrange(targetOffset..<(targetOffset + intersection.width), with: view.backingStore [sourceOffset..<sourceOffset+intersection.width])
            }
            //updateDisplay(screen, Application.driver.cols, Application.driver.rows)
        }
        return screen
    }
    
    static func updateDisplay (_ buffer: [Cell]) {
        updateDisplay(buffer, Application.driver.cols, Application.driver.rows)
    }
    
    static func updateDisplay (_ buffer: [Cell], _ cols: Int, _ rows: Int) {
        var attr: Int32 = -1
        var idx = 0
        
        driver.moveTo (col: 0, row: 0)
        for cell in buffer {
            idx += 1
            attr = -1
            if cell.attr.value != attr {
                attr = cell.attr.value
                driver.setAttribute(cell.attr)
            }
            driver.addCharacter(cell.ch)

            if (idx % cols) == 0 {
                driver.moveTo(col: 0, row: idx / cols)
            }
        }
//        for y in 0..<rows {
//            driver.moveTo(col: 0, row: y)
//
//            for x in 0..<cols {
//                let cell = buffer [idx]
//                idx += 1
//                attr = -1
//                if cell.attr.value != attr {
//                    attr = cell.attr.value
//                    driver.setAttribute(cell.attr)
//                }
//                driver.addCharacter(cell.ch)
//            }
//        }
        driver.refresh()
    }
    
    static func switchFocus ()
    {
        if let currentTop = toplevels.first {
            _ = currentTop.resignFirstResponder()
        }
    }

    /**
     * Building block API: Prepares the provided toplevel for execution.
     *
     * This method prepares the provided toplevel for running with the focus,
     * it adds this to the list of toplevels, sets up the mainloop to process the
     * event, lays out the subviews, focuses the first element, and draws the
     * toplevel in the screen.
     *
     * - Parameter toplevel: Toplevel to prepare execution for.
     */
    
    public static func begin (toplevel: Toplevel)
    {
        if !initialized {
            print ("You should call Application.prepare() to initialize")
            abort ()
        }
        switchFocus ()
        toplevels.append(toplevel)
        _current = toplevel
        if toplevel.layoutStyle == .computed {
            toplevel.relativeLayout(hostFrame: Rect(x: 0, y: 0, width: driver.cols, height: driver.rows))
        }
        do {
            try toplevel.layoutSubviews()
        } catch {}
        toplevel.willPresent()

        toplevel.paintToBackingStore ()
        
        let content = compose()
        updateDisplay(content)
        
        
        toplevel.positionCursor()
        driver.refresh()
    }

    /**
     * Makes the provided toplevel the new toplevel, sending all events to it,
     * it returns control immediately.   If the toplevel is modal 
     */
    public static func present (top: Toplevel)
    {
        begin (toplevel: top);
    }
    
    /**
     * Starts the application mainloop - does not return, but can exit to the OS.
     */
    public static func run ()
    {
        begin (toplevel: top)
        dispatchMain()
    }
    
    static func redrawView (_ view: View)
    {
        abort ()
        let painter = Painter.createRootPainter (from: view)
        view.redraw(region: view.bounds, painter: painter)
        driver.refresh()
    }
    
    // This is currently a hack invoked after any input events have been processed
    // and triggers the redisplay of information.   The way that this should work
    // instead is that setNeedsLayout, and setNeedsDisplay should queue an operation
    // if they are invoked, to trigger this processing.
    //
    // This would have a couple of benefits: one, it would allow more than one character
    // to be processed on input, rather than refreshing for each character, and later would
    // help me split the frame processing like UIKit does: input first, layout next,
    // redraw next, driver.refresh last.
    //
    // So this hack is here just temporarily
    static func postProcessEvent ()
    {
        if let c = current {
            if c.layoutNeeded {
                try? c.layoutSubviews()
                c.setNeedsDisplay()
            }
<<<<<<< HEAD
            if !c.needDisplay.isEmpty || c._childNeedsDisplay {
                c.redraw (region: c.bounds, painter: Painter.createTopPainter(from: c))
                updateDisplay(compose ())
=======
            if !c.needDisplay.isEmpty {
                c.redraw (region: c.needDisplay, painter: Painter.createRootPainter(from: c))
>>>>>>> 140a2541
//                if debugDrawBounds {
//                    drawBounds (c)
//                }
                c.positionCursor()
                driver.refresh()
            } else {
                c.positionCursor()
                driver.updateCursor()
            }
        }
    }
    
//    static func drawBounds (_ view: View)
//    {
//        view.drawFrame(view.frame, padding: 0, fill: false)
//        for childView in view.subviews {
//            drawBounds(childView)
//        }
//    }
    
    /**
     * Stops running the most recent toplevel, use this to close a dialog, window, or toplevel.
     * The last time this is called, it will return to the OS and will return with the status code 0.
     *
     * If you want to terminate the application with a different status code, call the `Application.shutdown`
     * method directly with the desired exit code.
     */
    public static func requestStop ()
    {
        DispatchQueue.global ().async {
            if current != nil {
                toplevels = toplevels.dropLast ()
                if toplevels.count == 0 {
                    Application.shutdown ()
                } else {
                    _current = toplevels.last as Toplevel?
                    if let c = _current {
                        _ = c.becomeFirstResponder()
                    }
                    refresh ()
                }
            } else {
                Application.shutdown()
            }
        }
    }
    
    static func terminalResized ()
    {
        let full = Rect(x: 0, y: 0, width: driver.cols, height: driver.rows)
        for top in toplevels {
            top.relativeLayout(hostFrame: full)
            do {
                try top.layoutSubviews()
            } catch {}
        }
        refresh ()
    }
    
    /**
     * Terminates the application execution
     *
     * Because this is using Dispatch to run the application main loop, there is no way of terminating
     * the main loop, other than exiting the process.   This restores the terminal to its previous
     * state and terminates the process.
     *
     * - Paramter statusCode: status code passed to the `exit(2)` system call to terminate the process.
     */
    public static func shutdown(statusCode: Int = 0)
    {
        initialized = false
        driver.end ();
        exit (Int32 (statusCode))
    }
}
<|MERGE_RESOLUTION|>--- conflicted
+++ resolved
@@ -474,14 +474,8 @@
                 try? c.layoutSubviews()
                 c.setNeedsDisplay()
             }
-<<<<<<< HEAD
-            if !c.needDisplay.isEmpty || c._childNeedsDisplay {
-                c.redraw (region: c.bounds, painter: Painter.createTopPainter(from: c))
-                updateDisplay(compose ())
-=======
             if !c.needDisplay.isEmpty {
                 c.redraw (region: c.needDisplay, painter: Painter.createRootPainter(from: c))
->>>>>>> 140a2541
 //                if debugDrawBounds {
 //                    drawBounds (c)
 //                }
